/*
 * Licensed to the Apache Software Foundation (ASF) under one
 * or more contributor license agreements.  See the NOTICE file
 * distributed with this work for additional information
 * regarding copyright ownership.  The ASF licenses this file
 * to you under the Apache License, Version 2.0 (the
 * "License"); you may not use this file except in compliance
 * with the License.  You may obtain a copy of the License at
 *
 *     http://www.apache.org/licenses/LICENSE-2.0
 *
 * Unless required by applicable law or agreed to in writing, software
 * distributed under the License is distributed on an "AS IS" BASIS,
 * WITHOUT WARRANTIES OR CONDITIONS OF ANY KIND, either express or implied.
 * See the License for the specific language governing permissions and
 * limitations under the License.
 */
package org.apache.hadoop.hbase.io.crypto.tls;

import java.io.IOException;
import java.nio.file.Path;
import java.nio.file.Paths;
import java.nio.file.StandardWatchEventKinds;
import java.nio.file.WatchEvent;
import java.security.GeneralSecurityException;
import java.security.KeyStore;
import java.security.Security;
import java.security.cert.PKIXBuilderParameters;
import java.security.cert.X509CertSelector;
import java.util.ArrayList;
import java.util.Arrays;
import java.util.List;
import java.util.Objects;
import java.util.Set;
import java.util.concurrent.atomic.AtomicReference;
import javax.net.ssl.CertPathTrustManagerParameters;
import javax.net.ssl.KeyManager;
import javax.net.ssl.KeyManagerFactory;
import javax.net.ssl.TrustManager;
import javax.net.ssl.TrustManagerFactory;
import javax.net.ssl.X509ExtendedTrustManager;
import javax.net.ssl.X509KeyManager;
import javax.net.ssl.X509TrustManager;
import org.apache.hadoop.conf.Configuration;
import org.apache.hadoop.hbase.exceptions.KeyManagerException;
import org.apache.hadoop.hbase.exceptions.SSLContextException;
import org.apache.hadoop.hbase.exceptions.TrustManagerException;
import org.apache.hadoop.hbase.exceptions.X509Exception;
import org.apache.hadoop.hbase.io.FileChangeWatcher;
import org.apache.yetus.audience.InterfaceAudience;
import org.slf4j.Logger;
import org.slf4j.LoggerFactory;

import org.apache.hbase.thirdparty.com.google.common.collect.ObjectArrays;
import org.apache.hbase.thirdparty.io.netty.handler.ssl.OpenSsl;
import org.apache.hbase.thirdparty.io.netty.handler.ssl.SslContext;
import org.apache.hbase.thirdparty.io.netty.handler.ssl.SslContextBuilder;
import org.apache.hbase.thirdparty.io.netty.handler.ssl.SslProvider;

/**
 * Utility code for X509 handling Default cipher suites: Performance testing done by Facebook
 * engineers shows that on Intel x86_64 machines, Java9 performs better with GCM and Java8 performs
 * better with CBC, so these seem like reasonable defaults.
 * <p/>
 * This file has been copied from the Apache ZooKeeper project.
 * @see <a href=
 *      "https://github.com/apache/zookeeper/blob/c74658d398cdc1d207aa296cb6e20de00faec03e/zookeeper-server/src/main/java/org/apache/zookeeper/common/X509Util.java">Base
 *      revision</a>
 */
@InterfaceAudience.Private
public final class X509Util {

  private static final Logger LOG = LoggerFactory.getLogger(X509Util.class);
  private static final char[] EMPTY_CHAR_ARRAY = new char[0];

  //
  // Common tls configs across both server and client
  //
  static final String CONFIG_PREFIX = "hbase.rpc.tls.";
  public static final String TLS_CONFIG_PROTOCOL = CONFIG_PREFIX + "protocol";
  public static final String TLS_CONFIG_KEYSTORE_LOCATION = CONFIG_PREFIX + "keystore.location";
  public static final String TLS_CONFIG_KEYSTORE_TYPE = CONFIG_PREFIX + "keystore.type";
  public static final String TLS_CONFIG_KEYSTORE_PASSWORD = CONFIG_PREFIX + "keystore.password";
  public static final String TLS_CONFIG_TRUSTSTORE_LOCATION = CONFIG_PREFIX + "truststore.location";
  public static final String TLS_CONFIG_TRUSTSTORE_TYPE = CONFIG_PREFIX + "truststore.type";
  public static final String TLS_CONFIG_TRUSTSTORE_PASSWORD = CONFIG_PREFIX + "truststore.password";
  public static final String TLS_CONFIG_CLR = CONFIG_PREFIX + "clr";
  public static final String TLS_CONFIG_OCSP = CONFIG_PREFIX + "ocsp";
  public static final String TLS_CONFIG_REVERSE_DNS_LOOKUP_ENABLED =
    CONFIG_PREFIX + "host-verification.reverse-dns.enabled";
  public static final String TLS_ENABLED_PROTOCOLS = CONFIG_PREFIX + "enabledProtocols";
  public static final String TLS_CIPHER_SUITES = CONFIG_PREFIX + "ciphersuites";
  public static final String TLS_CERT_RELOAD = CONFIG_PREFIX + "certReload";
  public static final String TLS_USE_OPENSSL = CONFIG_PREFIX + "useOpenSsl";
  public static final String DEFAULT_PROTOCOL = "TLSv1.2";

  //
  // Server-side specific configs
  //
  public static final String HBASE_SERVER_NETTY_TLS_ENABLED = "hbase.server.netty.tls.enabled";
  public static final String HBASE_SERVER_NETTY_TLS_CLIENT_AUTH_MODE =
    "hbase.server.netty.tls.client.auth.mode";
  public static final String HBASE_SERVER_NETTY_TLS_VERIFY_CLIENT_HOSTNAME =
    "hbase.server.netty.tls.verify.client.hostname";
  public static final String HBASE_SERVER_NETTY_TLS_SUPPORTPLAINTEXT =
    "hbase.server.netty.tls.supportplaintext";

  //
  // Client-side specific configs
  //
  public static final String HBASE_CLIENT_NETTY_TLS_ENABLED = "hbase.client.netty.tls.enabled";
  public static final String HBASE_CLIENT_NETTY_TLS_VERIFY_SERVER_HOSTNAME =
    "hbase.client.netty.tls.verify.server.hostname";
  public static final String HBASE_CLIENT_NETTY_TLS_HANDSHAKETIMEOUT =
    "hbase.client.netty.tls.handshaketimeout";
  public static final int DEFAULT_HANDSHAKE_DETECTION_TIMEOUT_MILLIS = 5000;

  private static String[] getGCMCiphers() {
    return new String[] { "TLS_ECDHE_ECDSA_WITH_AES_128_GCM_SHA256",
      "TLS_ECDHE_RSA_WITH_AES_128_GCM_SHA256", "TLS_ECDHE_ECDSA_WITH_AES_256_GCM_SHA384",
      "TLS_ECDHE_RSA_WITH_AES_256_GCM_SHA384" };
  }

  private static String[] getCBCCiphers() {
    return new String[] { "TLS_ECDHE_ECDSA_WITH_AES_128_CBC_SHA256",
      "TLS_ECDHE_RSA_WITH_AES_128_CBC_SHA256", "TLS_ECDHE_ECDSA_WITH_AES_128_CBC_SHA",
      "TLS_ECDHE_RSA_WITH_AES_128_CBC_SHA", "TLS_ECDHE_ECDSA_WITH_AES_256_CBC_SHA384",
      "TLS_ECDHE_RSA_WITH_AES_256_CBC_SHA384", "TLS_ECDHE_ECDSA_WITH_AES_256_CBC_SHA",
      "TLS_ECDHE_RSA_WITH_AES_256_CBC_SHA" };
  }

  // On Java 8, prefer CBC ciphers since AES-NI support is lacking and GCM is slower than CBC.
  private static final String[] DEFAULT_CIPHERS_JAVA8 =
    ObjectArrays.concat(getCBCCiphers(), getGCMCiphers(), String.class);
  // On Java 9 and later, prefer GCM ciphers due to improved AES-NI support.
  // Note that this performance assumption might not hold true for architectures other than x86_64.
  private static final String[] DEFAULT_CIPHERS_JAVA9 =
    ObjectArrays.concat(getGCMCiphers(), getCBCCiphers(), String.class);

  private static final String[] DEFAULT_CIPHERS_OPENSSL = getOpenSslFilteredDefaultCiphers();

  /**
   * Not all of our default ciphers are available in OpenSSL. Takes our default cipher lists and
   * filters them to only those available in OpenSsl. Does GCM first, then CBC because GCM tends to
   * be better and faster, and we don't need to worry about the java8 vs 9 performance issue if
   * OpenSSL is handling it.
   */
  private static String[] getOpenSslFilteredDefaultCiphers() {
    if (!OpenSsl.isAvailable()) {
      return new String[0];
    }

    Set<String> openSslSuites = OpenSsl.availableJavaCipherSuites();
    List<String> defaultSuites = new ArrayList<>();
    for (String cipher : getGCMCiphers()) {
      if (openSslSuites.contains(cipher)) {
        defaultSuites.add(cipher);
      }
    }
    for (String cipher : getCBCCiphers()) {
      if (openSslSuites.contains(cipher)) {
        defaultSuites.add(cipher);
      }
    }
    return defaultSuites.toArray(new String[0]);
  }

  /**
   * Enum specifying the client auth requirement of server-side TLS sockets created by this
   * X509Util.
   * <ul>
   * <li>NONE - do not request a client certificate.</li>
   * <li>WANT - request a client certificate, but allow anonymous clients to connect.</li>
   * <li>NEED - require a client certificate, disconnect anonymous clients.</li>
   * </ul>
   * If the config property is not set, the default value is NEED.
   */
  public enum ClientAuth {
    NONE(org.apache.hbase.thirdparty.io.netty.handler.ssl.ClientAuth.NONE),
    WANT(org.apache.hbase.thirdparty.io.netty.handler.ssl.ClientAuth.OPTIONAL),
    NEED(org.apache.hbase.thirdparty.io.netty.handler.ssl.ClientAuth.REQUIRE);

    private final org.apache.hbase.thirdparty.io.netty.handler.ssl.ClientAuth nettyAuth;

    ClientAuth(org.apache.hbase.thirdparty.io.netty.handler.ssl.ClientAuth nettyAuth) {
      this.nettyAuth = nettyAuth;
    }

    /**
     * Converts a property value to a ClientAuth enum. If the input string is empty or null, returns
     * <code>ClientAuth.NEED</code>.
     * @param prop the property string.
     * @return the ClientAuth.
     * @throws IllegalArgumentException if the property value is not "NONE", "WANT", "NEED", or
     *                                  empty/null.
     */
    public static ClientAuth fromPropertyValue(String prop) {
      if (prop == null || prop.length() == 0) {
        return NEED;
      }
      return ClientAuth.valueOf(prop.toUpperCase());
    }

    public org.apache.hbase.thirdparty.io.netty.handler.ssl.ClientAuth toNettyClientAuth() {
      return nettyAuth;
    }
  }

  private X509Util() {
    // disabled
  }

  static String[] getDefaultCipherSuites(boolean useOpenSsl) {
    if (useOpenSsl) {
      return DEFAULT_CIPHERS_OPENSSL;
    }
    return getDefaultCipherSuitesForJavaVersion(System.getProperty("java.specification.version"));
  }

  static String[] getDefaultCipherSuitesForJavaVersion(String javaVersion) {
    Objects.requireNonNull(javaVersion);
    if (javaVersion.matches("\\d+")) {
      // Must be Java 9 or later
      LOG.debug("Using Java9+ optimized cipher suites for Java version {}", javaVersion);
      return DEFAULT_CIPHERS_JAVA9;
    } else if (javaVersion.startsWith("1.")) {
      // Must be Java 1.8 or earlier
      LOG.debug("Using Java8 optimized cipher suites for Java version {}", javaVersion);
      return DEFAULT_CIPHERS_JAVA8;
    } else {
      LOG.debug("Could not parse java version {}, using Java8 optimized cipher suites",
        javaVersion);
      return DEFAULT_CIPHERS_JAVA8;
    }
  }

  public static SslContext createSslContextForClient(Configuration config)
    throws X509Exception, IOException {

    SslContextBuilder sslContextBuilder = SslContextBuilder.forClient();

    boolean useOpenSsl = configureOpenSslIfAvailable(sslContextBuilder, config);
    String keyStoreLocation = config.get(TLS_CONFIG_KEYSTORE_LOCATION, "");
    char[] keyStorePassword = config.getPassword(TLS_CONFIG_KEYSTORE_PASSWORD);
    String keyStoreType = config.get(TLS_CONFIG_KEYSTORE_TYPE, "");

    if (keyStoreLocation.isEmpty()) {
      LOG.warn(TLS_CONFIG_KEYSTORE_LOCATION + " not specified");
    } else {
      sslContextBuilder
        .keyManager(createKeyManager(keyStoreLocation, keyStorePassword, keyStoreType));
    }

    String trustStoreLocation = config.get(TLS_CONFIG_TRUSTSTORE_LOCATION, "");
    char[] trustStorePassword = config.getPassword(TLS_CONFIG_TRUSTSTORE_PASSWORD);
    String trustStoreType = config.get(TLS_CONFIG_TRUSTSTORE_TYPE, "");

    boolean sslCrlEnabled = config.getBoolean(TLS_CONFIG_CLR, false);
    boolean sslOcspEnabled = config.getBoolean(TLS_CONFIG_OCSP, false);

    boolean verifyServerHostname =
      config.getBoolean(HBASE_CLIENT_NETTY_TLS_VERIFY_SERVER_HOSTNAME, true);
    boolean allowReverseDnsLookup = config.getBoolean(TLS_CONFIG_REVERSE_DNS_LOOKUP_ENABLED, true);

    if (trustStoreLocation.isEmpty()) {
      LOG.warn(TLS_CONFIG_TRUSTSTORE_LOCATION + " not specified");
    } else {
      sslContextBuilder
        .trustManager(createTrustManager(trustStoreLocation, trustStorePassword, trustStoreType,
          sslCrlEnabled, sslOcspEnabled, verifyServerHostname, allowReverseDnsLookup));
    }

    sslContextBuilder.enableOcsp(sslOcspEnabled);
    sslContextBuilder.protocols(getEnabledProtocols(config));
    sslContextBuilder.ciphers(Arrays.asList(getCipherSuites(config, useOpenSsl)));

    return sslContextBuilder.build();
  }

  private static boolean configureOpenSslIfAvailable(SslContextBuilder sslContextBuilder,
    Configuration conf) {
<<<<<<< HEAD
    if (OpenSsl.isAvailable() && conf.getBoolean(TLS_USE_OPENSSL, true)) {
      LOG.debug("Using netty-tcnative to accelerate TLS handling");
      sslContextBuilder.sslProvider(SslProvider.OPENSSL);
      return true;
    }
    return false;
=======
    if (OpenSsl.isAvailable() && conf.getBoolean(TLS_USE_OPENSSL, false)) {
      LOG.debug("Using netty-tcnative to accelerate TLS handling");
      sslContextBuilder.sslProvider(SslProvider.OPENSSL);
      return true;
    } else {
      sslContextBuilder.sslProvider(SslProvider.JDK);
      return false;
    }
>>>>>>> 24480f32
  }

  public static SslContext createSslContextForServer(Configuration config)
    throws X509Exception, IOException {
    String keyStoreLocation = config.get(TLS_CONFIG_KEYSTORE_LOCATION, "");
    char[] keyStorePassword = config.getPassword(TLS_CONFIG_KEYSTORE_PASSWORD);
    String keyStoreType = config.get(TLS_CONFIG_KEYSTORE_TYPE, "");

    if (keyStoreLocation.isEmpty()) {
      throw new SSLContextException(
        "Keystore is required for SSL server: " + TLS_CONFIG_KEYSTORE_LOCATION);
    }

    SslContextBuilder sslContextBuilder;
    sslContextBuilder = SslContextBuilder
      .forServer(createKeyManager(keyStoreLocation, keyStorePassword, keyStoreType));

    boolean useOpenSsl = configureOpenSslIfAvailable(sslContextBuilder, config);
    String trustStoreLocation = config.get(TLS_CONFIG_TRUSTSTORE_LOCATION, "");
    char[] trustStorePassword = config.getPassword(TLS_CONFIG_TRUSTSTORE_PASSWORD);
    String trustStoreType = config.get(TLS_CONFIG_TRUSTSTORE_TYPE, "");

    boolean sslCrlEnabled = config.getBoolean(TLS_CONFIG_CLR, false);
    boolean sslOcspEnabled = config.getBoolean(TLS_CONFIG_OCSP, false);

    ClientAuth clientAuth =
      ClientAuth.fromPropertyValue(config.get(HBASE_SERVER_NETTY_TLS_CLIENT_AUTH_MODE));
    boolean verifyClientHostname =
      config.getBoolean(HBASE_SERVER_NETTY_TLS_VERIFY_CLIENT_HOSTNAME, true);
    boolean allowReverseDnsLookup = config.getBoolean(TLS_CONFIG_REVERSE_DNS_LOOKUP_ENABLED, true);

    if (trustStoreLocation.isEmpty()) {
      LOG.warn(TLS_CONFIG_TRUSTSTORE_LOCATION + " not specified");
    } else {
      sslContextBuilder
        .trustManager(createTrustManager(trustStoreLocation, trustStorePassword, trustStoreType,
          sslCrlEnabled, sslOcspEnabled, verifyClientHostname, allowReverseDnsLookup));
    }

    sslContextBuilder.enableOcsp(sslOcspEnabled);
    sslContextBuilder.protocols(getEnabledProtocols(config));
    sslContextBuilder.ciphers(Arrays.asList(getCipherSuites(config, useOpenSsl)));
    sslContextBuilder.clientAuth(clientAuth.toNettyClientAuth());

    return sslContextBuilder.build();
  }

  /**
   * Creates a key manager by loading the key store from the given file of the given type,
   * optionally decrypting it using the given password.
   * @param keyStoreLocation the location of the key store file.
   * @param keyStorePassword optional password to decrypt the key store. If empty, assumes the key
   *                         store is not encrypted.
   * @param keyStoreType     must be JKS, PEM, PKCS12, BCFKS or null. If null, attempts to
   *                         autodetect the key store type from the file extension (e.g. .jks /
   *                         .pem).
   * @return the key manager.
   * @throws KeyManagerException if something goes wrong.
   */
  static X509KeyManager createKeyManager(String keyStoreLocation, char[] keyStorePassword,
    String keyStoreType) throws KeyManagerException {

    if (keyStorePassword == null) {
      keyStorePassword = EMPTY_CHAR_ARRAY;
    }

    try {
      KeyStoreFileType storeFileType =
        KeyStoreFileType.fromPropertyValueOrFileName(keyStoreType, keyStoreLocation);
      KeyStore ks = FileKeyStoreLoaderBuilderProvider.getBuilderForKeyStoreFileType(storeFileType)
        .setKeyStorePath(keyStoreLocation).setKeyStorePassword(keyStorePassword).build()
        .loadKeyStore();

      KeyManagerFactory kmf = KeyManagerFactory.getInstance("PKIX");
      kmf.init(ks, keyStorePassword);

      for (KeyManager km : kmf.getKeyManagers()) {
        if (km instanceof X509KeyManager) {
          return (X509KeyManager) km;
        }
      }
      throw new KeyManagerException("Couldn't find X509KeyManager");
    } catch (IOException | GeneralSecurityException | IllegalArgumentException e) {
      throw new KeyManagerException(e);
    }
  }

  /**
   * Creates a trust manager by loading the trust store from the given file of the given type,
   * optionally decrypting it using the given password.
   * @param trustStoreLocation    the location of the trust store file.
   * @param trustStorePassword    optional password to decrypt the trust store (only applies to JKS
   *                              trust stores). If empty, assumes the trust store is not encrypted.
   * @param trustStoreType        must be JKS, PEM, PKCS12, BCFKS or null. If null, attempts to
   *                              autodetect the trust store type from the file extension (e.g. .jks
   *                              / .pem).
   * @param crlEnabled            enable CRL (certificate revocation list) checks.
   * @param ocspEnabled           enable OCSP (online certificate status protocol) checks.
   * @param verifyHostName        if true, ssl peer hostname must match name in certificate
   * @param allowReverseDnsLookup if true, allow falling back to reverse dns lookup in verifying
   *                              hostname
   * @return the trust manager.
   * @throws TrustManagerException if something goes wrong.
   */
  static X509TrustManager createTrustManager(String trustStoreLocation, char[] trustStorePassword,
    String trustStoreType, boolean crlEnabled, boolean ocspEnabled, boolean verifyHostName,
    boolean allowReverseDnsLookup) throws TrustManagerException {

    if (trustStorePassword == null) {
      trustStorePassword = EMPTY_CHAR_ARRAY;
    }

    try {
      KeyStoreFileType storeFileType =
        KeyStoreFileType.fromPropertyValueOrFileName(trustStoreType, trustStoreLocation);
      KeyStore ts = FileKeyStoreLoaderBuilderProvider.getBuilderForKeyStoreFileType(storeFileType)
        .setTrustStorePath(trustStoreLocation).setTrustStorePassword(trustStorePassword).build()
        .loadTrustStore();

      PKIXBuilderParameters pbParams = new PKIXBuilderParameters(ts, new X509CertSelector());
      if (crlEnabled || ocspEnabled) {
        pbParams.setRevocationEnabled(true);
        System.setProperty("com.sun.net.ssl.checkRevocation", "true");
        if (crlEnabled) {
          System.setProperty("com.sun.security.enableCRLDP", "true");
        }
        if (ocspEnabled) {
          Security.setProperty("ocsp.enable", "true");
        }
      } else {
        pbParams.setRevocationEnabled(false);
      }

      // Revocation checking is only supported with the PKIX algorithm
      TrustManagerFactory tmf = TrustManagerFactory.getInstance("PKIX");
      tmf.init(new CertPathTrustManagerParameters(pbParams));

      for (final TrustManager tm : tmf.getTrustManagers()) {
        if (tm instanceof X509ExtendedTrustManager) {
          return new HBaseTrustManager((X509ExtendedTrustManager) tm, verifyHostName,
            allowReverseDnsLookup);
        }
      }
      throw new TrustManagerException("Couldn't find X509TrustManager");
    } catch (IOException | GeneralSecurityException | IllegalArgumentException e) {
      throw new TrustManagerException(e);
    }
  }

  private static String[] getEnabledProtocols(Configuration config) {
    String enabledProtocolsInput = config.get(TLS_ENABLED_PROTOCOLS);
    if (enabledProtocolsInput == null) {
      return new String[] { config.get(TLS_CONFIG_PROTOCOL, DEFAULT_PROTOCOL) };
    }
    return enabledProtocolsInput.split(",");
  }

  private static String[] getCipherSuites(Configuration config, boolean useOpenSsl) {
    String cipherSuitesInput = config.get(TLS_CIPHER_SUITES);
    if (cipherSuitesInput == null) {
      return getDefaultCipherSuites(useOpenSsl);
    } else {
      return cipherSuitesInput.split(",");
    }
  }

  /**
   * Enable certificate file reloading by creating FileWatchers for keystore and truststore.
   * AtomicReferences will be set with the new instances. resetContext - if not null - will be
   * called when the file has been modified.
   * @param keystoreWatcher   Reference to keystoreFileWatcher.
   * @param trustStoreWatcher Reference to truststoreFileWatcher.
   * @param resetContext      Callback for file changes.
   */
  public static void enableCertFileReloading(Configuration config,
    AtomicReference<FileChangeWatcher> keystoreWatcher,
    AtomicReference<FileChangeWatcher> trustStoreWatcher, Runnable resetContext)
    throws IOException {
    String keyStoreLocation = config.get(TLS_CONFIG_KEYSTORE_LOCATION, "");
    keystoreWatcher.set(newFileChangeWatcher(keyStoreLocation, resetContext));
    String trustStoreLocation = config.get(TLS_CONFIG_TRUSTSTORE_LOCATION, "");
    // we are using the same callback for both. there's no reason to kick off two
    // threads if keystore/truststore are both at the same location
    if (!keyStoreLocation.equals(trustStoreLocation)) {
      trustStoreWatcher.set(newFileChangeWatcher(trustStoreLocation, resetContext));
    }
  }

  private static FileChangeWatcher newFileChangeWatcher(String fileLocation, Runnable resetContext)
    throws IOException {
    if (fileLocation == null || fileLocation.isEmpty() || resetContext == null) {
      return null;
    }
    final Path filePath = Paths.get(fileLocation).toAbsolutePath();
    Path parentPath = filePath.getParent();
    if (parentPath == null) {
      throw new IOException("Key/trust store path does not have a parent: " + filePath);
    }
    FileChangeWatcher fileChangeWatcher =
      new FileChangeWatcher(parentPath, Objects.toString(filePath.getFileName()), watchEvent -> {
        handleWatchEvent(filePath, watchEvent, resetContext);
      });
    fileChangeWatcher.start();
    return fileChangeWatcher;
  }

  /**
   * Handler for watch events that let us know a file we may care about has changed on disk.
   * @param filePath the path to the file we are watching for changes.
   * @param event    the WatchEvent.
   */
  private static void handleWatchEvent(Path filePath, WatchEvent<?> event, Runnable resetContext) {
    boolean shouldResetContext = false;
    Path dirPath = filePath.getParent();
    if (event.kind().equals(StandardWatchEventKinds.OVERFLOW)) {
      // If we get notified about possibly missed events, reload the key store / trust store just to
      // be sure.
      shouldResetContext = true;
    } else if (
      event.kind().equals(StandardWatchEventKinds.ENTRY_MODIFY)
        || event.kind().equals(StandardWatchEventKinds.ENTRY_CREATE)
    ) {
      Path eventFilePath = dirPath.resolve((Path) event.context());
      if (filePath.equals(eventFilePath)) {
        shouldResetContext = true;
      }
    }
    // Note: we don't care about delete events
    if (shouldResetContext) {
      LOG.info(
        "Attempting to reset default SSL context after receiving watch event: {} with context: {}",
        event.kind(), event.context());
      resetContext.run();
    } else {
      if (LOG.isDebugEnabled()) {
        LOG.debug(
          "Ignoring watch event and keeping previous default SSL context. Event kind: {} with context: {}",
          event.kind(), event.context());
      }
    }
  }
}<|MERGE_RESOLUTION|>--- conflicted
+++ resolved
@@ -279,14 +279,6 @@
 
   private static boolean configureOpenSslIfAvailable(SslContextBuilder sslContextBuilder,
     Configuration conf) {
-<<<<<<< HEAD
-    if (OpenSsl.isAvailable() && conf.getBoolean(TLS_USE_OPENSSL, true)) {
-      LOG.debug("Using netty-tcnative to accelerate TLS handling");
-      sslContextBuilder.sslProvider(SslProvider.OPENSSL);
-      return true;
-    }
-    return false;
-=======
     if (OpenSsl.isAvailable() && conf.getBoolean(TLS_USE_OPENSSL, false)) {
       LOG.debug("Using netty-tcnative to accelerate TLS handling");
       sslContextBuilder.sslProvider(SslProvider.OPENSSL);
@@ -295,7 +287,6 @@
       sslContextBuilder.sslProvider(SslProvider.JDK);
       return false;
     }
->>>>>>> 24480f32
   }
 
   public static SslContext createSslContextForServer(Configuration config)

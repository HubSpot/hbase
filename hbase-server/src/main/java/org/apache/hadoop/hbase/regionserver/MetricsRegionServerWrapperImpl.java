--- conflicted
+++ resolved
@@ -33,12 +33,9 @@
 import org.apache.hadoop.hbase.io.hfile.BlockCache;
 import org.apache.hadoop.hbase.io.hfile.CacheConfig;
 import org.apache.hadoop.hbase.io.hfile.CacheStats;
-<<<<<<< HEAD
 import org.apache.hadoop.hbase.mob.MobCacheConfig;
 import org.apache.hadoop.hbase.mob.MobFileCache;
-=======
 import org.apache.hadoop.hbase.wal.DefaultWALProvider;
->>>>>>> 3dd220f8
 import org.apache.hadoop.hbase.util.EnvironmentEdgeManager;
 import org.apache.hadoop.hbase.util.FSUtils;
 import org.apache.hadoop.hbase.zookeeper.ZooKeeperWatcher;
@@ -82,7 +79,6 @@
   private volatile long flushedCellsSize = 0;
   private volatile long compactedCellsSize = 0;
   private volatile long majorCompactedCellsSize = 0;
-<<<<<<< HEAD
   private volatile long mobCompactedIntoMobCellsCount = 0;
   private volatile long mobCompactedFromMobCellsCount = 0;
   private volatile long mobCompactedIntoMobCellsSize = 0;
@@ -97,9 +93,7 @@
   private volatile double mobFileCacheHitRatio = 0;
   private volatile long mobFileCacheEvictedCount = 0;
   private volatile long mobFileCacheCount = 0;
-=======
   private volatile long blockedRequestsCount = 0L;
->>>>>>> 3dd220f8
 
   private CacheStats cacheStats;
   private ScheduledExecutorService executor;
@@ -555,7 +549,6 @@
       long tempFlushedCellsSize = 0;
       long tempCompactedCellsSize = 0;
       long tempMajorCompactedCellsSize = 0;
-<<<<<<< HEAD
       long tempMobCompactedIntoMobCellsCount = 0;
       long tempMobCompactedFromMobCellsCount = 0;
       long tempMobCompactedIntoMobCellsSize = 0;
@@ -565,9 +558,7 @@
       long tempMobFlushedCellsSize = 0;
       long tempMobScanCellsCount = 0;
       long tempMobScanCellsSize = 0;
-=======
       long tempBlockedRequestsCount = 0L;
->>>>>>> 3dd220f8
 
       for (HRegion r : regionServer.getOnlineRegionsLocalContext()) {
         tempNumMutationsWithoutWAL += r.numMutationsWithoutWAL.get();
@@ -655,7 +646,6 @@
       flushedCellsSize = tempFlushedCellsSize;
       compactedCellsSize = tempCompactedCellsSize;
       majorCompactedCellsSize = tempMajorCompactedCellsSize;
-<<<<<<< HEAD
       mobCompactedIntoMobCellsCount = tempMobCompactedIntoMobCellsCount;
       mobCompactedFromMobCellsCount = tempMobCompactedFromMobCellsCount;
       mobCompactedIntoMobCellsSize = tempMobCompactedIntoMobCellsSize;
@@ -670,9 +660,7 @@
       mobFileCacheHitRatio = mobFileCache.getHitRatio();
       mobFileCacheEvictedCount = mobFileCache.getEvictedFileCount();
       mobFileCacheCount = mobFileCache.getCacheSize();
-=======
       blockedRequestsCount = tempBlockedRequestsCount;
->>>>>>> 3dd220f8
     }
   }
 
